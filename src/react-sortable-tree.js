/*!
* react-sortable-tree
* Copyright 2016 Chris Fritz All rights reserved.
* @license Open source under the MIT License
*/

import React, { Component } from 'react';
import PropTypes from 'prop-types';
import { AutoSizer, List } from 'react-virtualized';
import isEqual from 'lodash.isequal';
import withScrolling, {
  createVerticalStrength,
  createHorizontalStrength,
} from 'react-dnd-scrollzone';
import 'react-virtualized/styles.css';
import TreeNode from './tree-node';
import NodeRendererDefault from './node-renderer-default';
import TreePlaceholder from './tree-placeholder';
import PlaceholderRendererDefault from './placeholder-renderer-default';
import {
  walk,
  getFlatDataFromTree,
  changeNodeAtPath,
  removeNodeAtPath,
  insertNode,
  getDescendantCount,
  find,
} from './utils/tree-data-utils';
import { memoizedInsertNode } from './utils/memoized-tree-data-utils';
import { slideRows } from './utils/generic-utils';
import {
  defaultGetNodeKey,
  defaultSearchMethod,
} from './utils/default-handlers';
import DndManager from './utils/dnd-manager';
import styles from './react-sortable-tree.scss';

let treeIdCounter = 1;

class ReactSortableTree extends Component {
  constructor(props) {
    super(props);

    const {
      dndType,
      nodeContentRenderer,
      isVirtualized,
      slideRegionSize,
      treeData,
    } = props;

    this.dndManager = new DndManager(this);

    // Wrapping classes for use with react-dnd
    this.treeId = `rst__${treeIdCounter}`;
    treeIdCounter += 1;
    this.dndType = dndType || this.treeId;
    this.nodeContentRenderer = this.dndManager.wrapSource(nodeContentRenderer);
    this.treePlaceholderRenderer = this.dndManager.wrapPlaceholder(
      TreePlaceholder
    );
    this.treeNodeRenderer = this.dndManager.wrapTarget(TreeNode);

    // Prepare scroll-on-drag options for this list
    if (isVirtualized) {
      this.scrollZoneVirtualList = withScrolling(List);
      this.vStrength = createVerticalStrength(slideRegionSize);
      this.hStrength = createHorizontalStrength(slideRegionSize);
    }

    this.state = {
      draggingTreeData: null,
      swapFrom: null,
      swapLength: null,
      swapDepth: null,
      rows: this.getRows(treeData),
      searchMatches: [],
      searchFocusTreeIndex: null,
    };

    this.toggleChildrenVisibility = this.toggleChildrenVisibility.bind(this);
    this.moveNode = this.moveNode.bind(this);
    this.startDrag = this.startDrag.bind(this);
    this.dragHover = this.dragHover.bind(this);
    this.endDrag = this.endDrag.bind(this);
    this.drop = this.drop.bind(this);
    this.handleDndMonitorChange = this.handleDndMonitorChange.bind(this);
  }

  componentWillMount() {
    this.loadLazyChildren();
    this.search(this.props, false, false);
    this.ignoreOneTreeUpdate = false;

    // Hook into react-dnd state changes to detect when the drag ends
    // TODO: This is very brittle, so it needs to be replaced if react-dnd
    // offers a more official way to detect when a drag ends
    this.clearMonitorSubscription = this.context.dragDropManager
      .getMonitor()
      .subscribeToStateChange(this.handleDndMonitorChange);
  }

  componentWillReceiveProps(nextProps) {
    this.setState({ searchFocusTreeIndex: null });
    if (this.props.treeData !== nextProps.treeData) {
      // Ignore updates caused by search, in order to avoid infinite looping
      if (this.ignoreOneTreeUpdate) {
        this.ignoreOneTreeUpdate = false;
      } else {
        this.loadLazyChildren(nextProps);
        // Load any children defined by a function
        this.search(nextProps, false, false);
      }

      // Calculate the rows to be shown from the new tree data
      this.setState({
        draggingTreeData: null,
        swapFrom: null,
        swapLength: null,
        swapDepth: null,
        rows: this.getRows(nextProps.treeData),
      });
    } else if (!isEqual(this.props.searchQuery, nextProps.searchQuery)) {
      this.search(nextProps);
    } else if (this.props.searchFocusOffset !== nextProps.searchFocusOffset) {
      this.search(nextProps, true, true, true);
    }
  }

  componentWillUnmount() {
    this.clearMonitorSubscription();
  }

  getRows(treeData) {
    return getFlatDataFromTree({
      ignoreCollapsed: true,
      getNodeKey: this.props.getNodeKey,
      treeData,
    });
  }

  handleDndMonitorChange() {
    const monitor = this.context.dragDropManager.getMonitor();
    // If the drag ends and the tree is still in a mid-drag state,
    // it means that the drag was canceled or the dragSource dropped
    // elsewhere, and we should reset the state of this tree
    if (!monitor.isDragging() && this.state.draggingTreeData) {
      this.endDrag();
    }
  }

  toggleChildrenVisibility({ node: targetNode, path }) {
    const treeData = changeNodeAtPath({
      treeData: this.props.treeData,
      path,
      newNode: ({ node }) => ({ ...node, expanded: !node.expanded }),
      getNodeKey: this.props.getNodeKey,
    });

    this.props.onChange(treeData);

<<<<<<< HEAD
    if (this.props.onVisibilityToggle) {
      this.props.onVisibilityToggle({
        treeData,
        node: targetNode,
        expanded: !targetNode.expanded,
        path
      });
    }
=======
    this.props.onVisibilityToggle({
      treeData,
      node: targetNode,
      expanded: !targetNode.expanded,
    });
>>>>>>> 7ac63e21
  }

  moveNode({
    node,
    path: prevPath,
    treeIndex: prevTreeIndex,
    depth,
    minimumTreeIndex,
  }) {
    const { treeData, treeIndex, path } = insertNode({
      treeData: this.state.draggingTreeData,
      newNode: node,
      depth,
      minimumTreeIndex,
      expandParent: true,
      getNodeKey: this.props.getNodeKey,
    });

    this.props.onChange(treeData);

    this.props.onMoveNode({
      treeData,
      node,
      treeIndex,
      path,
      nextPath: path,
      nextTreeIndex: treeIndex,
      prevPath,
      prevTreeIndex,
    });
  }

  search(
    props = this.props,
    seekIndex = true,
    expand = true,
    singleSearch = false
  ) {
    const {
      treeData,
      onChange,
      searchFinishCallback,
      searchQuery,
      searchMethod,
      searchFocusOffset,
    } = props;

    // Skip search if no conditions are specified
    if (
      (searchQuery === null ||
        typeof searchQuery === 'undefined' ||
        String(searchQuery) === '') &&
      !searchMethod
    ) {
      this.setState({
        searchMatches: [],
      });

      if (searchFinishCallback) {
        searchFinishCallback([]);
      }

      return;
    }

    const { treeData: expandedTreeData, matches: searchMatches } = find({
      getNodeKey: this.props.getNodeKey,
      treeData,
      searchQuery,
      searchMethod: searchMethod || defaultSearchMethod,
      searchFocusOffset,
      expandAllMatchPaths: expand && !singleSearch,
      expandFocusMatchPaths: !!expand,
    });

    // Update the tree with data leaving all paths leading to matching nodes open
    if (expand) {
      this.ignoreOneTreeUpdate = true; // Prevents infinite loop
      onChange(expandedTreeData);
    }

    if (searchFinishCallback) {
      searchFinishCallback(searchMatches);
    }

    let searchFocusTreeIndex = null;
    if (
      seekIndex &&
      searchFocusOffset !== null &&
      searchFocusOffset < searchMatches.length
    ) {
      searchFocusTreeIndex = searchMatches[searchFocusOffset].treeIndex;
    }

    this.setState({
      searchMatches,
      searchFocusTreeIndex,
    });
  }

  startDrag({ path }) {
    const draggingTreeData = removeNodeAtPath({
      treeData: this.props.treeData,
      path,
      getNodeKey: this.props.getNodeKey,
    });

    this.setState({
      draggingTreeData,
    });
  }

  dragHover({ node: draggedNode, depth, minimumTreeIndex }) {
    // Fall back to the tree data if something is being dragged in from
    //  an external element
    const draggingTreeData = this.state.draggingTreeData || this.props.treeData;

    const addedResult = memoizedInsertNode({
      treeData: draggingTreeData,
      newNode: draggedNode,
      depth,
      minimumTreeIndex,
      expandParent: true,
      getNodeKey: this.props.getNodeKey,
    });

    const rows = this.getRows(addedResult.treeData);
    const expandedParentPath = rows[addedResult.treeIndex].path;

    const swapFrom = addedResult.treeIndex;
    const swapTo = minimumTreeIndex;
    const swapLength = 1 + getDescendantCount({ node: draggedNode });
    this.setState({
      rows: slideRows(rows, swapFrom, swapTo, swapLength),
      swapFrom,
      swapLength,
      swapDepth: depth,
      draggingTreeData: changeNodeAtPath({
        treeData: draggingTreeData,
        path: expandedParentPath.slice(0, -1),
        newNode: ({ node }) => ({ ...node, expanded: true }),
        getNodeKey: this.props.getNodeKey,
      }),
    });
  }

  endDrag(dropResult) {
    const resetTree = () =>
      this.setState({
        draggingTreeData: null,
        swapFrom: null,
        swapLength: null,
        swapDepth: null,
        rows: this.getRows(this.props.treeData),
      });

    // Drop was cancelled
    if (!dropResult) {
      resetTree();
    } else if (dropResult.treeId !== this.treeId) {
      // The node was dropped in an external drop target or tree
      const { node, path, treeIndex } = dropResult;
      let shouldCopy = this.props.shouldCopyOnOutsideDrop;
      if (typeof shouldCopy === 'function') {
        shouldCopy = shouldCopy({
          node,
          prevTreeIndex: treeIndex,
          prevPath: path,
        });
      }

      let treeData = this.state.draggingTreeData || this.props.treeData;

      // If copying is enabled, a drop outside leaves behind a copy in the
      //  source tree
      if (shouldCopy) {
        treeData = changeNodeAtPath({
          treeData: this.props.treeData, // use treeData unaltered by the drag operation
          path,
          newNode: ({ node: copyNode }) => ({ ...copyNode }), // create a shallow copy of the node
          getNodeKey: this.props.getNodeKey,
        });
      }

      this.props.onChange(treeData);

      this.props.onMoveNode({
        treeData,
        node,
        treeIndex: null,
        path: null,
        nextPath: null,
        nextTreeIndex: null,
        prevPath: path,
        prevTreeIndex: treeIndex,
      });
    }
  }

  drop(dropResult) {
    this.moveNode(dropResult);
  }

  // Load any children in the tree that are given by a function
  loadLazyChildren(props = this.props) {
    walk({
      treeData: props.treeData,
      getNodeKey: this.props.getNodeKey,
      callback: ({ node, path, lowerSiblingCounts, treeIndex }) => {
        // If the node has children defined by a function, and is either expanded
        //  or set to load even before expansion, run the function.
        if (
          node.children &&
          typeof node.children === 'function' &&
          (node.expanded || props.loadCollapsedLazyChildren)
        ) {
          // Call the children fetching function
          node.children({
            node,
            path,
            lowerSiblingCounts,
            treeIndex,

            // Provide a helper to append the new data when it is received
            done: childrenArray =>
              this.props.onChange(
                changeNodeAtPath({
                  treeData: this.props.treeData,
                  path,
                  newNode: ({ node: oldNode }) =>
                    // Only replace the old node if it's the one we set off to find children
                    //  for in the first place
                    oldNode === node
                      ? {
                          ...oldNode,
                          children: childrenArray,
                        }
                      : oldNode,
                  getNodeKey: this.props.getNodeKey,
                })
              ),
          });
        }
      },
    });
  }

  renderRow(
    { node, parentNode, path, lowerSiblingCounts, treeIndex },
    listIndex,
    style,
    getPrevRow,
    matchKeys
  ) {
    const {
      canDrag,
      generateNodeProps,
      scaffoldBlockPxWidth,
      searchFocusOffset,
    } = this.props;
    const TreeNodeRenderer = this.treeNodeRenderer;
    const NodeContentRenderer = this.nodeContentRenderer;
    const nodeKey = path[path.length - 1];
    const isSearchMatch = nodeKey in matchKeys;
    const isSearchFocus =
      isSearchMatch && matchKeys[nodeKey] === searchFocusOffset;
    const callbackParams = {
      node,
      parentNode,
      path,
      lowerSiblingCounts,
      treeIndex,
      isSearchMatch,
      isSearchFocus,
    };
    const nodeProps = !generateNodeProps
      ? {}
      : generateNodeProps(callbackParams);
    const rowCanDrag =
      typeof canDrag !== 'function' ? canDrag : canDrag(callbackParams);

    const sharedProps = {
      treeIndex,
      scaffoldBlockPxWidth,
      node,
      path,
    };

    return (
      <TreeNodeRenderer
        style={style}
        key={nodeKey}
        listIndex={listIndex}
        getPrevRow={getPrevRow}
        lowerSiblingCounts={lowerSiblingCounts}
        swapFrom={this.state.swapFrom}
        swapLength={this.state.swapLength}
        swapDepth={this.state.swapDepth}
        {...sharedProps}
      >
        <NodeContentRenderer
          parentNode={parentNode}
          isSearchMatch={isSearchMatch}
          isSearchFocus={isSearchFocus}
          canDrag={rowCanDrag}
          toggleChildrenVisibility={this.toggleChildrenVisibility}
          {...sharedProps}
          {...nodeProps}
        />
      </TreeNodeRenderer>
    );
  }

  render() {
    const {
      style,
      className,
      innerStyle,
      rowHeight,
      isVirtualized,
    } = this.props;
    const { rows, searchMatches, searchFocusTreeIndex } = this.state;

    // Get indices for rows that match the search conditions
    const matchKeys = {};
    searchMatches.forEach(({ path }, i) => {
      matchKeys[path[path.length - 1]] = i;
    });

    // Seek to the focused search result if there is one specified
    const scrollToInfo =
      searchFocusTreeIndex !== null
        ? { scrollToIndex: searchFocusTreeIndex }
        : {};

    let containerStyle = style;
    let list;
    if (rows.length < 1) {
      const Placeholder = this.treePlaceholderRenderer;
      const PlaceholderContent = this.props.placeholderRenderer;
      list = (
        <Placeholder treeId={this.treeId} drop={this.drop}>
          <PlaceholderContent />
        </Placeholder>
      );
    } else if (isVirtualized) {
      containerStyle = { height: '100%', ...containerStyle };

      const ScrollZoneVirtualList = this.scrollZoneVirtualList;
      // Render list with react-virtualized
      list = (
        <AutoSizer>
          {({ height, width }) => (
            <ScrollZoneVirtualList
              {...scrollToInfo}
              verticalStrength={this.vStrength}
              horizontalStrength={this.hStrength}
              speed={30}
              scrollToAlignment="start"
              className={styles.virtualScrollOverride}
              width={width}
              onScroll={({ scrollTop }) => {
                this.scrollTop = scrollTop;
              }}
              height={height}
              style={innerStyle}
              rowCount={rows.length}
              estimatedRowSize={
                typeof rowHeight !== 'function' ? rowHeight : undefined
              }
              rowHeight={rowHeight}
              rowRenderer={({ index, style: rowStyle }) =>
                this.renderRow(
                  rows[index],
                  index,
                  rowStyle,
                  () => rows[index - 1] || null,
                  matchKeys
                )}
              {...this.props.reactVirtualizedListProps}
            />
          )}
        </AutoSizer>
      );
    } else {
      // Render list without react-virtualized
      list = rows.map((row, index) =>
        this.renderRow(
          row,
          index,
          {
            height:
              typeof rowHeight !== 'function'
                ? rowHeight
                : rowHeight({ ...row, index }),
          },
          () => rows[index - 1] || null,
          matchKeys
        )
      );
    }

    return (
      <div
        className={styles.tree + (className ? ` ${className}` : '')}
        style={containerStyle}
      >
        {list}
      </div>
    );
  }
}

ReactSortableTree.propTypes = {
  // Tree data in the following format:
  // [{title: 'main', subtitle: 'sub'}, { title: 'value2', expanded: true, children: [{ title: 'value3') }] }]
  // `title` is the primary label for the node
  // `subtitle` is a secondary label for the node
  // `expanded` shows children of the node if true, or hides them if false. Defaults to false.
  // `children` is an array of child nodes belonging to the node.
  treeData: PropTypes.arrayOf(PropTypes.object).isRequired,

  // Style applied to the container wrapping the tree (style defaults to {height: '100%'})
  style: PropTypes.shape({}),

  // Class name for the container wrapping the tree
  className: PropTypes.string,

  // Style applied to the inner, scrollable container (for padding, etc.)
  innerStyle: PropTypes.shape({}),

  // Used by react-virtualized
  // Either a fixed row height (number) or a function that returns the
  // height of a row given its index: `({ index: number }): number`
  rowHeight: PropTypes.oneOfType([PropTypes.number, PropTypes.func]),

  // Size in px of the region near the edges that initiates scrolling on dragover
  slideRegionSize: PropTypes.number.isRequired, // eslint-disable-line react/no-unused-prop-types

  // Custom properties to hand to the react-virtualized list
  // https://github.com/bvaughn/react-virtualized/blob/master/docs/List.md#prop-types
  reactVirtualizedListProps: PropTypes.shape({}),

  // The width of the blocks containing the lines representing the structure of the tree.
  scaffoldBlockPxWidth: PropTypes.number,

  // Maximum depth nodes can be inserted at. Defaults to infinite.
  maxDepth: PropTypes.number, // eslint-disable-line react/no-unused-prop-types

  // The method used to search nodes.
  // Defaults to a function that uses the `searchQuery` string to search for nodes with
  // matching `title` or `subtitle` values.
  // NOTE: Changing `searchMethod` will not update the search, but changing the `searchQuery` will.
  searchMethod: PropTypes.func, // eslint-disable-line react/no-unused-prop-types

  // Used by the `searchMethod` to highlight and scroll to matched nodes.
  // Should be a string for the default `searchMethod`, but can be anything when using a custom search.
  searchQuery: PropTypes.any, // eslint-disable-line react/forbid-prop-types

  // Outline the <`searchFocusOffset`>th node and scroll to it.
  searchFocusOffset: PropTypes.number,

  // Get the nodes that match the search criteria. Used for counting total matches, etc.
  searchFinishCallback: PropTypes.func, // eslint-disable-line react/no-unused-prop-types

  // Generate an object with additional props to be passed to the node renderer.
  // Use this for adding buttons via the `buttons` key,
  // or additional `style` / `className` settings.
  generateNodeProps: PropTypes.func,

  // Set to false to disable virtualization.
  // NOTE: Auto-scrolling while dragging, and scrolling to the `searchFocusOffset` will be disabled.
  isVirtualized: PropTypes.bool,

  // Override the default component for rendering nodes (but keep the scaffolding generator)
  // This is an advanced option for complete customization of the appearance.
  // It is best to copy the component in `node-renderer-default.js` to use as a base, and customize as needed.
  nodeContentRenderer: PropTypes.func,

  // Override the default component for rendering an empty tree
  // This is an advanced option for complete customization of the appearance.
  // It is best to copy the component in `placeholder-renderer-default.js` to use as a base,
  // and customize as needed.
  placeholderRenderer: PropTypes.func,

  // Determine the unique key used to identify each node and
  // generate the `path` array passed in callbacks.
  // By default, returns the index in the tree (omitting hidden nodes).
  getNodeKey: PropTypes.func,

  // Called whenever tree data changed.
  // Just like with React input elements, you have to update your
  // own component's data to see the changes reflected.
  onChange: PropTypes.func.isRequired,

  // Called after node move operation.
  onMoveNode: PropTypes.func,

  // Determine whether a node can be dragged. Set to false to disable dragging on all nodes.
  canDrag: PropTypes.oneOfType([PropTypes.func, PropTypes.bool]),

  // Determine whether a node can be dropped based on its path and parents'.
  canDrop: PropTypes.func, // eslint-disable-line react/no-unused-prop-types

  // When true, or a callback returning true, dropping nodes to react-dnd
  // drop targets outside of this tree will not remove them from this tree
  shouldCopyOnOutsideDrop: PropTypes.oneOfType([
    PropTypes.func,
    PropTypes.bool,
  ]),

  // Called after children nodes collapsed or expanded.
  onVisibilityToggle: PropTypes.func,

  dndType: PropTypes.string,
};

ReactSortableTree.defaultProps = {
  canDrag: true,
  canDrop: null,
  className: '',
  dndType: null,
  generateNodeProps: null,
  getNodeKey: defaultGetNodeKey,
  innerStyle: {},
  isVirtualized: true,
  maxDepth: null,
  nodeContentRenderer: NodeRendererDefault,
  onMoveNode: () => {},
  onVisibilityToggle: () => {},
  placeholderRenderer: PlaceholderRendererDefault,
  reactVirtualizedListProps: {},
  rowHeight: 62,
  scaffoldBlockPxWidth: 44,
  searchFinishCallback: null,
  searchFocusOffset: null,
  searchMethod: null,
  searchQuery: null,
  shouldCopyOnOutsideDrop: false,
  slideRegionSize: 100,
  style: {},
};

ReactSortableTree.contextTypes = {
  dragDropManager: PropTypes.shape({}),
};

// Export the tree component without the react-dnd DragDropContext,
// for when component is used with other components using react-dnd.
// see: https://github.com/gaearon/react-dnd/issues/186
export { ReactSortableTree as SortableTreeWithoutDndContext };

export default DndManager.wrapRoot(ReactSortableTree);<|MERGE_RESOLUTION|>--- conflicted
+++ resolved
@@ -159,22 +159,12 @@
 
     this.props.onChange(treeData);
 
-<<<<<<< HEAD
-    if (this.props.onVisibilityToggle) {
-      this.props.onVisibilityToggle({
-        treeData,
-        node: targetNode,
-        expanded: !targetNode.expanded,
-        path
-      });
-    }
-=======
     this.props.onVisibilityToggle({
       treeData,
       node: targetNode,
       expanded: !targetNode.expanded,
-    });
->>>>>>> 7ac63e21
+      path,
+    });
   }
 
   moveNode({
